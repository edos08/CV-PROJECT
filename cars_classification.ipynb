{
 "cells": [
  {
   "cell_type": "markdown",
   "metadata": {},
   "source": [
    "## Imports"
   ]
  },
  {
   "cell_type": "code",
   "execution_count": null,
   "metadata": {},
   "outputs": [],
   "source": [
    "import numpy as np\n",
    "import torch\n",
    "from torchvision import transforms\n",
    "from torch.utils.data import DataLoader\n",
    "from tqdm.notebook import tqdm, trange\n",
    "import matplotlib.pyplot as plt\n",
    "\n",
    "# from custom files\n",
    "from dataset import CompCarsImageFolder, WrapperDataset\n",
    "from models import ResNet, resnet_cfg\n",
    "from models import train, validate\n",
    "from utils import *"
   ]
  },
  {
   "cell_type": "markdown",
   "metadata": {},
   "source": [
    "## Configuration"
   ]
  },
  {
   "cell_type": "code",
   "execution_count": null,
   "metadata": {},
   "outputs": [],
   "source": [
    "###### Set root to the image folder of CompCars dataset ######\n",
    "\n",
    "#TODO: ADAPT TO YOUR FOLDER STRUCTURE\n",
    "root = '../cars_data/data/image'\n",
    "\n",
    "#############################################################\n",
    "\n",
    "### Hyperparam configuration\n",
    "params = {                  ## Training Params (taken from original resnet paper: https://arxiv.org/pdf/1512.03385)\n",
<<<<<<< HEAD
    "    'epoch_num': 10,        # number of epochs\n",
=======
    "    'epoch_num': 5,        # number of epochs\n",
>>>>>>> 2c8d012f
    "    'lr': 1e-1,             # (initial) Learning Rate\n",
    "    'weight_decay': 1e-4,   # L2 Penalty\n",
    "    'batch_size': 64,      # batch size\n",
    "    'momentum': 0.9,\n",
    "    \n",
    "    'hierarchy': 0,         # Choose 0 for manufacturer classification, 1 for model classifciation\n",
    "    'val_split': 0.2,        # Fraction of validation holdout\n",
    "    \n",
    "    'resnet': resnet_cfg['resnet18']  # Resnet model used\n",
    "}\n",
    "\n",
    "### Device\n",
    "if torch.cuda.is_available():\n",
    "    params[\"device\"] = torch.device(\"cuda\")   # option for NVIDIA GPUs\n",
    "elif torch.backends.mps.is_available():\n",
    "    params[\"device\"] = torch.device(\"mps\")    # option for Mac M-series chips (GPUs)\n",
    "else:\n",
    "    params[\"device\"] = torch.device(\"cpu\")    # default option if none of the above devices are available\n",
    "\n",
    "print(\"Device: {}\".format(params[\"device\"]))"
   ]
  },
  {
   "cell_type": "markdown",
   "metadata": {},
   "source": [
<<<<<<< HEAD
    "# Data Pipeline\n",
    "\n",
    "## Read total Dataset"
=======
    "## Save total CompCars dataset in a DataFolder class"
>>>>>>> 2c8d012f
   ]
  },
  {
   "cell_type": "code",
   "execution_count": null,
   "metadata": {},
   "outputs": [],
   "source": [
    "# hierarchy=0 -> manufacturer classification; hierarchy=1 -> model classification\n",
    "total_set = CompCarsImageFolder(root, hierarchy=params['hierarchy'])\n",
    "print(total_set.classes)\n",
    "print(len(total_set.classes))"
   ]
  },
  {
   "cell_type": "markdown",
   "metadata": {},
   "source": [
    "## Raw Data Visualization"
   ]
  },
  {
   "cell_type": "code",
   "execution_count": null,
   "metadata": {},
   "outputs": [],
   "source": [
    "# Visualization of the dataset\n",
    "label_dict = {y: x for x, y in total_set.class_to_idx.items()}\n",
    "\n",
    "num_images_to_show = 15\n",
    "data_idx = np.random.randint(0, high=len(total_set), size=num_images_to_show)\n",
    "num_cols = 5\n",
    "num_rows = num_images_to_show // num_cols\n",
    "\n",
    "fig, axes = plt.subplots(num_rows, num_cols, figsize=(15, num_rows * 3))\n",
    "axes = axes.flatten()\n",
    "for i in range(num_images_to_show):\n",
    "    image, label = total_set[data_idx[i]]\n",
    "    npimg = np.array(image)\n",
    "    axes[i].imshow(npimg)\n",
    "    axes[i].set_title(label_dict[label])\n",
    "    axes[i].axis('off')\n",
    "    print(f\"Image shape: {image.size}\")\n",
    "plt.tight_layout()\n",
    "plt.show()"
   ]
  },
  {
   "cell_type": "markdown",
   "metadata": {},
   "source": [
<<<<<<< HEAD
    "## Split in training and validation data"
=======
    "## Split in training and validation data and compute normalization statistics"
>>>>>>> 2c8d012f
   ]
  },
  {
   "cell_type": "code",
   "execution_count": null,
   "metadata": {},
   "outputs": [],
   "source": [
<<<<<<< HEAD
    "datasets = train_val_dataset(total_set, val_split=params['val_split'])"
   ]
  },
  {
   "cell_type": "markdown",
   "metadata": {},
   "source": [
    "## Compute normalization statistics"
   ]
  },
  {
   "cell_type": "code",
   "execution_count": null,
   "metadata": {},
   "outputs": [],
   "source": [
=======
    "datasets = train_val_dataset(total_set, val_split=params['val_split'])\n",
    "\n",
>>>>>>> 2c8d012f
    "'''\n",
    "NOTE: This cell takes some time. Could be accelerated by:\n",
    "    1. Using dataloader (vectorized batches)\n",
    "    2. Resize images before computing statistics\n",
    "'''\n",
    "# Default values\n",
    "mean, std = [0.483, 0.471, 0.463], [0.297, 0.296, 0.302]\n",
<<<<<<< HEAD
    "\n",
    "# Compute mean and std for training dataset\n",
    "# train_mean, train_std = compute_mean_std_from_dataset(datasets['train'])\n",
    "# print(f\"Training dataset mean: {train_mean}\")\n",
    "# print(f\"Training dataset std: {train_std}\")\n",
    "train_mean, train_std = mean, std\n",
    "\n",
=======
    "\n",
    "# Compute mean and std for training dataset\n",
    "# train_mean, train_std = compute_mean_std_from_dataset(datasets['train'])\n",
    "# print(f\"Training dataset mean: {train_mean}\")\n",
    "# print(f\"Training dataset std: {train_std}\")\n",
    "train_mean, train_std = mean, std\n",
    "\n",
>>>>>>> 2c8d012f
    "# Compute mean and std for validation dataset\n",
    "# val_mean, val_std = compute_mean_std_from_dataset(datasets['val'])\n",
    "# print(f\"Validation dataset mean: {val_mean}\")\n",
    "# print(f\"Validation dataset std: {val_std}\")\n",
    "val_mean, val_std = mean, std"
   ]
  },
  {
   "cell_type": "markdown",
   "metadata": {},
   "source": [
<<<<<<< HEAD
    "## Transform data - Prepare DataLoaders"
=======
    "## Transform data, prepare DataLoaders"
>>>>>>> 2c8d012f
   ]
  },
  {
   "cell_type": "code",
   "execution_count": null,
   "metadata": {},
   "outputs": [],
   "source": [
    "# Apply transformation\n",
    "########################## Transforms ############################\n",
    "# TODO: Adapt transforms to our data set\n",
    "# TODO: maybe use v2 transforms: https://pytorch.org/vision/stable/transforms.html\n",
    "\n",
    "# inspired from https://pytorch.org/tutorials/beginner/transfer_learning_tutorial.html\n",
    "data_transforms = {\n",
    "        'train': transforms.Compose([\n",
    "                transforms.Resize(256),\n",
    "                transforms.RandomCrop(224),\n",
    "                transforms.RandomHorizontalFlip(),\n",
    "                transforms.ToTensor(),\n",
    "                transforms.Normalize(train_mean, train_std)\n",
    "        ]),\n",
    "        'val': transforms.Compose([\n",
    "                transforms.Resize(256),\n",
    "                transforms.CenterCrop(224),\n",
    "                transforms.ToTensor(),\n",
    "                transforms.Normalize(val_mean, val_std)\n",
    "        ])\n",
    "}\n",
    "##################################################################\n",
    "\n",
    "wrapped_datasets = {\n",
    "    'train': WrapperDataset(datasets['train'], transform=data_transforms['train']),\n",
    "    'val': WrapperDataset(datasets['val'], transform=data_transforms['val'])\n",
    "}\n",
    "\n",
    "dataloaders = {\n",
    "    'train': DataLoader(wrapped_datasets['train'], batch_size=params['batch_size'], shuffle=True, num_workers=4),\n",
    "    'val': DataLoader(wrapped_datasets['val'], batch_size=params['batch_size'], shuffle=False, num_workers=4)\n",
    "}\n",
    "\n",
    "\n",
    "print(f\"Total dataset size: {len(total_set)}\")\n",
    "print(f\"Training dataset size: {len(datasets['train'])}\")\n",
    "print(f\"Validation dataset size: {len(datasets['val'])}\")\n",
    "\n",
    "x, y = next(iter(dataloaders['train']))\n",
    "print(f\"Batch of training images shape: {x.shape}\")\n",
    "print(f\"Batch of training labels shape: {y.shape}\")\n",
    "\n",
    "x, y = next(iter(dataloaders['val']))\n",
    "print(f\"Batch of validation images shape: {x.shape}\")\n",
    "print(f\"Batch of validation labels shape: {y.shape}\")"
   ]
  },
  {
   "cell_type": "markdown",
   "metadata": {},
   "source": [
    "# Training\n",
    "\n",
    "## Set-Up"
   ]
  },
  {
   "cell_type": "code",
   "execution_count": null,
   "metadata": {},
   "outputs": [],
   "source": [
    "# Set up resnet model\n",
    "resnet = ResNet(params['resnet']['block'], params['resnet']['layers'], \n",
    "                len(total_set.classes)).to(params['device'])\n",
    "\n",
    "# Loss and Optimizer\n",
    "criterion = torch.nn.CrossEntropyLoss()\n",
    "optimizer = torch.optim.SGD( #SGD used in original resnet paper\n",
    "    resnet.parameters(), \n",
    "    lr=params['lr'], \n",
    "    weight_decay=params['weight_decay'], \n",
    "    momentum=params['momentum']\n",
    ")\n",
    "\n",
    "# LR scheduler (choose one of)\n",
<<<<<<< HEAD
    "# scheduler = torch.optim.lr_scheduler.ExponentialLR(optimizer, gamma=0.9) # default gamma=0.9\n",
    "scheduler = torch.optim.lr_scheduler.ReduceLROnPlateau(optimizer, mode='max', factor=0.1, min_lr=0, patience=1, threshold=1e-2)\n",
=======
    "scheduler = torch.optim.lr_scheduler.ExponentialLR(optimizer, gamma=0.1) # default gamma=0.9\n",
    "#scheduler = torch.optim.lr_scheduler.ReduceLROnPlateau(optimizer, mode='min', factor=0.1, min_lr=0, patience=10)\n",
>>>>>>> 2c8d012f
    "\n",
    "# Training and Validation Loops\n",
    "train_losses, validation_losses, train_acc, validation_acc = list(), list(), list(), list()"
   ]
  },
  {
   "cell_type": "markdown",
   "metadata": {},
   "source": [
    "## Training Loop\n",
    "\n",
<<<<<<< HEAD
    "To start from checkpoint, set `START_FROM_CHECKPOINT=True`."
=======
    "To start from checkpoint, set START_FROM_CHECKPOINT=True."
>>>>>>> 2c8d012f
   ]
  },
  {
   "cell_type": "code",
   "execution_count": null,
   "metadata": {},
   "outputs": [],
   "source": [
    "CHECKPOINT_PATH = './training_checkpoints/checkpoint.pth'\n",
    "START_FROM_CHECKPOINT = False   # set to TRUE to start from checkpoint\n",
    "start_epoch = 0\n",
    "\n",
    "if START_FROM_CHECKPOINT:\n",
    "    checkpoint = torch.load(CHECKPOINT_PATH)\n",
    "    start_epoch = checkpoint['epoch']\n",
    "    resnet.load_state_dict(checkpoint['model_state_dict'])\n",
    "    optimizer.load_state_dict(checkpoint['optimizer_state_dict'])\n",
    "    scheduler.load_state_dict(checkpoint['scheduler_state_dict'])\n",
    "    train_losses = checkpoint['train_losses']\n",
    "    train_acc = checkpoint['train_acc']\n",
    "    validation_losses = checkpoint['validation_losses']\n",
    "    validation_acc = checkpoint['validation_acc']\n",
    "\n",
    "# Just some fancy progress bars\n",
    "pbar_epoch = trange(start_epoch, params[\"epoch_num\"], total=params[\"epoch_num\"], initial=start_epoch, desc=\"Training\")\n",
    "pbar_inside_epoch = tqdm(total = (len(dataloaders['train'])+len(dataloaders['val'])), desc=\"Training and validation per epoch\", position=1, leave=True)\n",
    "\n",
    "# Stop the training phase in case there is no improvement\n",
    "# early_stopper = EarlyStopper(patience=10, min_delta=0.1)\n",
    "\n",
    "for epoch in pbar_epoch:\n",
    "    pbar_inside_epoch.reset()\n",
    "    \n",
    "    # Training\n",
<<<<<<< HEAD
    "    train_results = train(dataloaders['train'], resnet, epoch, criterion, optimizer, params[\"device\"], pbar=pbar_inside_epoch)\n",
=======
    "    train_results = train(dataloaders['train'], resnet, epoch, criterion, optimizer, params[\"device\"], pbar=None)\n",
>>>>>>> 2c8d012f
    "    train_losses.append(train_results[0])\n",
    "    train_acc.append(1 - train_results[1])\n",
    "    \n",
    "    # Validation\n",
<<<<<<< HEAD
    "    validation_results = validate(dataloaders['val'], resnet, epoch, criterion, params[\"device\"], pbar=pbar_inside_epoch)\n",
=======
    "    validation_results = validate(dataloaders['val'], resnet, epoch, criterion, params[\"device\"], pbar=None)\n",
>>>>>>> 2c8d012f
    "    validation_losses.append(validation_results[0])\n",
    "    validation_acc.append(1 - validation_results[1])\n",
    "    \n",
    "    # Scheduler\n",
<<<<<<< HEAD
    "    # scheduler.step()                      # ExponentialLR scheduler\n",
    "    scheduler.step(validation_results[1])   # ReduceLROnPlateau scheduler (reduce LR by 10 when accuracy does not improve)\n",
    "    \n",
    "    # Checkpoint\n",
    "    torch.save({\n",
    "        'epoch' : epoch + 1,\n",
=======
    "    scheduler.step()                      # ExponentialLR scheduler\n",
    "    # scheduler.step(validation_results[0])   # ReduceLROnPlateau scheduler\n",
    "    \n",
    "    # Checkpoint\n",
    "    torch.save({\n",
    "        'epoch' : epoch,\n",
>>>>>>> 2c8d012f
    "        'model_state_dict' : resnet.state_dict(),\n",
    "        'optimizer_state_dict': optimizer.state_dict(),\n",
    "        'scheduler_state_dict' : scheduler.state_dict(), \n",
    "        'train_losses': train_losses,\n",
    "        'train_acc': train_acc,\n",
    "        'validation_losses': validation_losses,\n",
    "        'validation_acc': validation_acc, \n",
    "    }, CHECKPOINT_PATH)\n",
    "\n",
    "    # Comment on the following lines if you don't want to stop early in case of no improvement\n",
    "    # if early_stopper.early_stop(validation_results[0]):\n",
    "    #     params['epoch_num'] = epoch\n",
    "    #     print(\"\\n\\nEarly stopping...\")\n",
    "    #     break\n",
    "\n",
    "pbar_inside_epoch.close()"
   ]
  },
  {
   "cell_type": "code",
   "execution_count": null,
   "metadata": {},
   "outputs": [],
   "source": [
    "CHECKPOINT_PATH = './training_checkpoints/checkpoint.pth'\n",
    "checkpoint=torch.load(CHECKPOINT_PATH)\n",
    "print(checkpoint['epoch'])"
   ]
  },
  {
   "cell_type": "markdown",
   "metadata": {},
   "source": [
    "## Save Model Parameters"
   ]
  },
  {
   "cell_type": "code",
   "execution_count": null,
   "metadata": {},
   "outputs": [],
   "source": [
    "torch.save(resnet.state_dict(), './trained_models/resnet18_weights_cars_maker.pth')"
   ]
  },
  {
   "cell_type": "markdown",
   "metadata": {},
   "source": [
    "## Save Model Parameters"
   ]
  },
  {
   "cell_type": "code",
   "execution_count": null,
   "metadata": {},
   "outputs": [],
   "source": [
    "torch.save(resnet.state_dict(), './trained_models/resnet18_weights_cars_maker.pth')"
   ]
  },
  {
   "cell_type": "markdown",
   "metadata": {},
   "source": [
    "## Plot losses"
   ]
  },
  {
   "cell_type": "code",
   "execution_count": null,
   "metadata": {},
   "outputs": [],
   "source": [
    "# Plotting the performance of the model in the training and validation phase\n",
    "\n",
    "plots = [\n",
    "    (np.arange(0, params[\"epoch_num\"], 1), train_losses, \"Train Loss\"),\n",
    "    (np.arange(0, params[\"epoch_num\"], 1), validation_losses, \"Validation Loss\")\n",
    "]\n",
    "\n",
    "show_plot(plots, \"Model Loss for Epoch\", \"Epoch\", \"Loss\")\n",
    "\n",
    "plots = [\n",
    "    (np.arange(0, params[\"epoch_num\"], 1), train_acc, \"Train Error\"),\n",
    "    (np.arange(0, params[\"epoch_num\"], 1), validation_acc, \"Validation Error\")\n",
    "]\n",
    "\n",
    "show_plot(plots, \"Model Error for Epoch\", \"Epoch\", \"Error\")"
   ]
  }
 ],
 "metadata": {
  "kernelspec": {
   "display_name": "Python 3",
   "language": "python",
   "name": "python3"
  },
  "language_info": {
   "codemirror_mode": {
    "name": "ipython",
    "version": 3
   },
   "file_extension": ".py",
   "mimetype": "text/x-python",
   "name": "python",
   "nbconvert_exporter": "python",
   "pygments_lexer": "ipython3",
   "version": "3.10.12"
  }
 },
 "nbformat": 4,
 "nbformat_minor": 2
}<|MERGE_RESOLUTION|>--- conflicted
+++ resolved
@@ -49,11 +49,7 @@
     "\n",
     "### Hyperparam configuration\n",
     "params = {                  ## Training Params (taken from original resnet paper: https://arxiv.org/pdf/1512.03385)\n",
-<<<<<<< HEAD
     "    'epoch_num': 10,        # number of epochs\n",
-=======
-    "    'epoch_num': 5,        # number of epochs\n",
->>>>>>> 2c8d012f
     "    'lr': 1e-1,             # (initial) Learning Rate\n",
     "    'weight_decay': 1e-4,   # L2 Penalty\n",
     "    'batch_size': 64,      # batch size\n",
@@ -80,13 +76,9 @@
    "cell_type": "markdown",
    "metadata": {},
    "source": [
-<<<<<<< HEAD
     "# Data Pipeline\n",
     "\n",
     "## Read total Dataset"
-=======
-    "## Save total CompCars dataset in a DataFolder class"
->>>>>>> 2c8d012f
    ]
   },
   {
@@ -139,20 +131,15 @@
    "cell_type": "markdown",
    "metadata": {},
    "source": [
-<<<<<<< HEAD
     "## Split in training and validation data"
-=======
-    "## Split in training and validation data and compute normalization statistics"
->>>>>>> 2c8d012f
-   ]
-  },
-  {
-   "cell_type": "code",
-   "execution_count": null,
-   "metadata": {},
-   "outputs": [],
-   "source": [
-<<<<<<< HEAD
+   ]
+  },
+  {
+   "cell_type": "code",
+   "execution_count": null,
+   "metadata": {},
+   "outputs": [],
+   "source": [
     "datasets = train_val_dataset(total_set, val_split=params['val_split'])"
    ]
   },
@@ -169,10 +156,6 @@
    "metadata": {},
    "outputs": [],
    "source": [
-=======
-    "datasets = train_val_dataset(total_set, val_split=params['val_split'])\n",
-    "\n",
->>>>>>> 2c8d012f
     "'''\n",
     "NOTE: This cell takes some time. Could be accelerated by:\n",
     "    1. Using dataloader (vectorized batches)\n",
@@ -180,7 +163,6 @@
     "'''\n",
     "# Default values\n",
     "mean, std = [0.483, 0.471, 0.463], [0.297, 0.296, 0.302]\n",
-<<<<<<< HEAD
     "\n",
     "# Compute mean and std for training dataset\n",
     "# train_mean, train_std = compute_mean_std_from_dataset(datasets['train'])\n",
@@ -188,15 +170,6 @@
     "# print(f\"Training dataset std: {train_std}\")\n",
     "train_mean, train_std = mean, std\n",
     "\n",
-=======
-    "\n",
-    "# Compute mean and std for training dataset\n",
-    "# train_mean, train_std = compute_mean_std_from_dataset(datasets['train'])\n",
-    "# print(f\"Training dataset mean: {train_mean}\")\n",
-    "# print(f\"Training dataset std: {train_std}\")\n",
-    "train_mean, train_std = mean, std\n",
-    "\n",
->>>>>>> 2c8d012f
     "# Compute mean and std for validation dataset\n",
     "# val_mean, val_std = compute_mean_std_from_dataset(datasets['val'])\n",
     "# print(f\"Validation dataset mean: {val_mean}\")\n",
@@ -208,11 +181,7 @@
    "cell_type": "markdown",
    "metadata": {},
    "source": [
-<<<<<<< HEAD
     "## Transform data - Prepare DataLoaders"
-=======
-    "## Transform data, prepare DataLoaders"
->>>>>>> 2c8d012f
    ]
   },
   {
@@ -297,13 +266,8 @@
     ")\n",
     "\n",
     "# LR scheduler (choose one of)\n",
-<<<<<<< HEAD
     "# scheduler = torch.optim.lr_scheduler.ExponentialLR(optimizer, gamma=0.9) # default gamma=0.9\n",
     "scheduler = torch.optim.lr_scheduler.ReduceLROnPlateau(optimizer, mode='max', factor=0.1, min_lr=0, patience=1, threshold=1e-2)\n",
-=======
-    "scheduler = torch.optim.lr_scheduler.ExponentialLR(optimizer, gamma=0.1) # default gamma=0.9\n",
-    "#scheduler = torch.optim.lr_scheduler.ReduceLROnPlateau(optimizer, mode='min', factor=0.1, min_lr=0, patience=10)\n",
->>>>>>> 2c8d012f
     "\n",
     "# Training and Validation Loops\n",
     "train_losses, validation_losses, train_acc, validation_acc = list(), list(), list(), list()"
@@ -315,11 +279,7 @@
    "source": [
     "## Training Loop\n",
     "\n",
-<<<<<<< HEAD
     "To start from checkpoint, set `START_FROM_CHECKPOINT=True`."
-=======
-    "To start from checkpoint, set START_FROM_CHECKPOINT=True."
->>>>>>> 2c8d012f
    ]
   },
   {
@@ -354,39 +314,22 @@
     "    pbar_inside_epoch.reset()\n",
     "    \n",
     "    # Training\n",
-<<<<<<< HEAD
     "    train_results = train(dataloaders['train'], resnet, epoch, criterion, optimizer, params[\"device\"], pbar=pbar_inside_epoch)\n",
-=======
-    "    train_results = train(dataloaders['train'], resnet, epoch, criterion, optimizer, params[\"device\"], pbar=None)\n",
->>>>>>> 2c8d012f
     "    train_losses.append(train_results[0])\n",
     "    train_acc.append(1 - train_results[1])\n",
     "    \n",
     "    # Validation\n",
-<<<<<<< HEAD
     "    validation_results = validate(dataloaders['val'], resnet, epoch, criterion, params[\"device\"], pbar=pbar_inside_epoch)\n",
-=======
-    "    validation_results = validate(dataloaders['val'], resnet, epoch, criterion, params[\"device\"], pbar=None)\n",
->>>>>>> 2c8d012f
     "    validation_losses.append(validation_results[0])\n",
     "    validation_acc.append(1 - validation_results[1])\n",
     "    \n",
     "    # Scheduler\n",
-<<<<<<< HEAD
     "    # scheduler.step()                      # ExponentialLR scheduler\n",
     "    scheduler.step(validation_results[1])   # ReduceLROnPlateau scheduler (reduce LR by 10 when accuracy does not improve)\n",
     "    \n",
     "    # Checkpoint\n",
     "    torch.save({\n",
     "        'epoch' : epoch + 1,\n",
-=======
-    "    scheduler.step()                      # ExponentialLR scheduler\n",
-    "    # scheduler.step(validation_results[0])   # ReduceLROnPlateau scheduler\n",
-    "    \n",
-    "    # Checkpoint\n",
-    "    torch.save({\n",
-    "        'epoch' : epoch,\n",
->>>>>>> 2c8d012f
     "        'model_state_dict' : resnet.state_dict(),\n",
     "        'optimizer_state_dict': optimizer.state_dict(),\n",
     "        'scheduler_state_dict' : scheduler.state_dict(), \n",
